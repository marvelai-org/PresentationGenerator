--- conflicted
+++ resolved
@@ -50,10 +50,7 @@
         run: npm ci
       - name: Build
         run: npm run build
-<<<<<<< HEAD
-        
-      # Debug Next.js output structure
-      - name: Debug build output
+      - name: Verify artifacts exist
         run: |
           echo "Current directory structure:"
           ls -la
@@ -110,43 +107,10 @@
             exit 1
           fi
           
-          echo "All files verified and copied to artifact-bundle directory"
-          ls -la artifact-bundle/
-          
-      # Upload with a simpler path configuration
-=======
-      - name: Verify artifacts exist
-        run: |
-          # Check if all required paths exist before uploading
-          missing_paths=()
-          
-          if [ ! -d ".next" ]; then
-            missing_paths+=(".next")
-          fi
-          
-          if [ ! -d "public" ]; then
-            missing_paths+=("public")
-          fi
-          
-          if [ ! -f "package.json" ]; then
-            missing_paths+=("package.json")
-          fi
-          
-          if [ ! -f "package-lock.json" ]; then
-            missing_paths+=("package-lock.json")
-          fi
-          
-          if [ ! -f "next.config.js" ]; then
-            missing_paths+=("next.config.js")
-          fi
-          
-          if [ ${#missing_paths[@]} -ne 0 ]; then
-            echo "Error: The following required paths are missing: ${missing_paths[*]}"
-            exit 1
-          fi
-          
           echo "All required paths exist, proceeding with artifact upload."
->>>>>>> 380d8875
+      - name: List build output
+        run: ls -la .next/
+
       - name: Archive production artifacts
         uses: actions/upload-artifact@v3
         with:
