name: CI/CD Pipeline

on:
  push:
    branches: [main]
  pull_request:
    branches: [main]

jobs:
  lint:
    runs-on: ubuntu-latest
    steps:
      - uses: actions/checkout@v3
      - name: Setup Node.js
        uses: actions/setup-node@v3
        with:
          node-version: "18"
          cache: "npm"
      - name: Install dependencies
        run: npm ci
      - name: Run linting
        run: npm run lint

  test:
    runs-on: ubuntu-latest
    needs: lint
    steps:
      - uses: actions/checkout@v3
      - name: Setup Node.js
        uses: actions/setup-node@v3
        with:
          node-version: "18"
          cache: "npm"
      - name: Install dependencies
        run: npm ci
      - name: Run tests
        run: npm test || echo "No tests found"

  build:
    runs-on: ubuntu-latest
    needs: test
    steps:
      - uses: actions/checkout@v3
      - name: Setup Node.js
        uses: actions/setup-node@v3
        with:
          node-version: "18"
          cache: "npm"
      - name: Install dependencies
        run: npm ci
      - name: Build
        run: npm run build
<<<<<<< HEAD
      - name: List build output
        run: ls -la .next/
=======
      - name: Verify artifacts exist
        run: |
          # Check if all required paths exist before uploading
          missing_paths=()
          
          if [ ! -d ".next" ]; then
            missing_paths+=(".next")
          fi
          
          if [ ! -d "public" ]; then
            missing_paths+=("public")
          fi
          
          if [ ! -f "package.json" ]; then
            missing_paths+=("package.json")
          fi
          
          if [ ! -f "package-lock.json" ]; then
            missing_paths+=("package-lock.json")
          fi
          
          if [ ! -f "next.config.js" ]; then
            missing_paths+=("next.config.js")
          fi
          
          if [ ${#missing_paths[@]} -ne 0 ]; then
            echo "Error: The following required paths are missing: ${missing_paths[*]}"
            exit 1
          fi
          
          echo "All required paths exist, proceeding with artifact upload."
>>>>>>> 030f5eac
      - name: Archive production artifacts
        uses: actions/upload-artifact@v3
        with:
          name: build-files
          path: |
            .next/
            public/
            package.json
            package-lock.json
            next.config.js

  docker:
    runs-on: ubuntu-latest
    needs: build
    if: github.event_name == 'push' && github.ref == 'refs/heads/main'
    steps:
      - uses: actions/checkout@v3
        with:
          fetch-depth: 0
      - name: Download build artifacts
        uses: actions/download-artifact@v3
        with:
          name: build-files
          path: .
      - name: Check downloaded artifacts
        run: |
          echo "Current directory structure:"
          ls -la
          echo "Next.js build directory structure:"
          ls -la .next/ || echo ".next directory not found"
      - name: Set up Docker Buildx
        uses: docker/setup-buildx-action@v2
      - name: Build Docker image
        uses: docker/build-push-action@v4
        with:
          context: .
          push: false
          tags: vibing-prod:latest
          cache-from: type=gha
          cache-to: type=gha,mode=max<|MERGE_RESOLUTION|>--- conflicted
+++ resolved
@@ -50,10 +50,6 @@
         run: npm ci
       - name: Build
         run: npm run build
-<<<<<<< HEAD
-      - name: List build output
-        run: ls -la .next/
-=======
       - name: Verify artifacts exist
         run: |
           # Check if all required paths exist before uploading
@@ -85,7 +81,6 @@
           fi
           
           echo "All required paths exist, proceeding with artifact upload."
->>>>>>> 030f5eac
       - name: Archive production artifacts
         uses: actions/upload-artifact@v3
         with:
